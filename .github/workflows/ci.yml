--- conflicted
+++ resolved
@@ -30,13 +30,8 @@
     name: Test
     runs-on: ubuntu-latest
     steps:
-<<<<<<< HEAD
       - uses: actions/checkout@v3
-      - uses: actions/setup-go@v2
-=======
-      - uses: actions/checkout@v2
       - uses: actions/setup-go@v3
->>>>>>> 673786d1
         with:
           go-version: ^1.17
       - uses: aws-actions/configure-aws-credentials@v1
